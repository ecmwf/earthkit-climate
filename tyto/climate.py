import xarray as xr

from . import aggregate


def climatology_mean(
    dataarray: xr.DataArray,
    frequency: str = None,
    bin_widths: int = None,
) -> xr.DataArray:
    """
    Calculate the climatological mean.

    Parameters
    ----------
    dataarray : xr.DataArray
        The DataArray over which to calculate the climatological mean. Must
        contain a `time` dimension.
    frequency : str (optional)
        Valid options are `day`, `week` and `month`.
    bin_widths : int or list (optional)
        If `bin_widths` is an `int`, it defines the width of each group bin on
        the frequency provided by `frequency`. If `bin_widths` is a sequence
        it defines the edges of each bin, allowing for non-uniform bin widths.

    Returns
    -------
    xr.DataArray
    """
    grouped_data = aggregate.groupby(dataarray, frequency, bin_widths)
    return grouped_data.mean("time")


def climatology_std(
    dataarray: xr.DataArray,
    frequency: str = None,
    bin_widths: int = None,
) -> xr.DataArray:
    """
    Calculate of the climatological standard deviation.

    Parameters
    ----------
    dataarray : xr.DataArray
        The DataArray over which to calculate the climatological standard deviation.
        Must contain a `time` dimension.
    frequency : str (optional)
        Valid options are `day`, `week` and `month`.
    bin_widths : int or list (optional)
        If `bin_widths` is an `int`, it defines the width of each group bin on
        the frequency provided by `frequency`. If `bin_widths` is a sequence
        it defines the edges of each bin, allowing for non-uniform bin widths.

    Returns
    -------
    xr.DataArray
    """
    grouped_data = aggregate.groupby(dataarray, frequency, bin_widths)
    return grouped_data.std("time")


def climatology_median(dataarray: xr.DataArray, **kwargs) -> xr.DataArray:
    """
    Calculate the climatological median.

    Parameters
    ----------
    dataarray : xr.DataArray
        The DataArray over which to calculate the climatological median. Must
        contain a `time` dimension.
    frequency : str (optional)
        Valid options are `day`, `week` and `month`.
    bin_widths : int or list (optional)
        If `bin_widths` is an `int`, it defines the width of each group bin on
        the frequency provided by `frequency`. If `bin_widths` is a sequence
        it defines the edges of each bin, allowing for non-uniform bin widths.

    Returns
    -------
    xr.DataArray
    """
    result = climatology_quantiles(dataarray, [0.5], **kwargs)
    return result.isel(quantile=0)


def climatology_max(
    dataarray: xr.DataArray,
    frequency: str = None,
    bin_widths: int = None,
) -> xr.DataArray:
    """
    Calculate the climatological maximum.

    Parameters
    ----------
    dataarray : xr.DataArray
        The DataArray over which to calculate the climatological mean. Must
        contain a `time` dimension.
    frequency : str (optional)
        Valid options are `day`, `week` and `month`.
    bin_widths : int or list (optional)
        If `bin_widths` is an `int`, it defines the width of each group bin on
        the frequency provided by `frequency`. If `bin_widths` is a sequence
        it defines the edges of each bin, allowing for non-uniform bin widths.

    Returns
    -------
    xr.DataArray
    """
    grouped_data = aggregate.groupby(dataarray, frequency, bin_widths)
    return grouped_data.max("time")


def climatology_min(
    dataarray: xr.DataArray,
    frequency: str = None,
    bin_widths: int = None,
) -> xr.DataArray:
    """
    Calculate the climatological minimum.

    Parameters
    ----------
    dataarray : xr.DataArray
        The DataArray over which to calculate the climatological mean. Must
        contain a `time` dimension.
    frequency : str (optional)
        Valid options are `day`, `week` and `month`.
    bin_widths : int or list (optional)
        If `bin_widths` is an `int`, it defines the width of each group bin on
        the frequency provided by `frequency`. If `bin_widths` is a sequence
        it defines the edges of each bin, allowing for non-uniform bin widths.

    Returns
    -------
    xr.DataArray
    """
    grouped_data = aggregate.groupby(dataarray, frequency, bin_widths)
    return grouped_data.min("time")


def climatology_quantiles(
    dataarray: xr.DataArray,
    quantiles: list,
    frequency: str = None,
    bin_widths: int = None,
    skipna: bool = False,
    **kwargs,
) -> xr.DataArray:
    """
    Calculate a set of climatological quantiles.

    Parameters
    ----------
    dataarray : xr.DataArray
        The DataArray over which to calculate the climatological quantiles. Must
        contain a `time` dimension.
    quantiles : list
        The list of climatological quantiles to calculate.
    frequency : str (optional)
        Valid options are `day`, `week` and `month`.
    bin_widths : int or list (optional)
        If `bin_widths` is an `int`, it defines the width of each group bin on
        the frequency provided by `frequency`. If `bin_widths` is a sequence
        it defines the edges of each bin, allowing for non-uniform bin widths.

    Returns
    -------
    xr.DataArray
    """
    grouped_data = aggregate.groupby(dataarray, frequency, bin_widths)
    results = []
    for quantile in quantiles:
        results.append(
            grouped_data.quantile(
                q=quantile,
                dim="time",
                skipna=skipna,
                **kwargs,
            )
        )
    result = xr.concat(results, dim="quantile")
    return result


def climatology_percentiles(
    dataarray: xr.DataArray,
    percentiles: list,
    **kwargs,
) -> xr.DataArray:
    """
    Calculate a set of climatological percentiles.

    Parameters
    ----------
    dataarray : xr.DataArray
        The DataArray over which to calculate the climatological percentiles. Must
        contain a `time` dimension.
    percentiles : list
        The list of climatological percentiles to calculate.
    frequency : str (optional)
        Valid options are `day`, `week` and `month`.
    bin_widths : int or list (optional)
        If `bin_widths` is an `int`, it defines the width of each group bin on
        the frequency provided by `frequency`. If `bin_widths` is a sequence
        it defines the edges of each bin, allowing for non-uniform bin widths.

    Returns
    -------
    xr.DataArray
    """
    quantiles = [p * 1e-2 for p in percentiles]
    quantile_data = climatology_quantiles(
        dataarray,
        quantiles,
        **kwargs,
    )
    result = quantile_data.assign_coords(percentile=("quantile", percentiles))
    result = result.swap_dims({"quantile": "percentile"})
    result = result.drop("quantile")
    return result


def anomaly(
    dataarray: xr.DataArray,
    climatology: xr.DataArray = None,
<<<<<<< HEAD
    climatology_range: T.Tuple[str, str] = (None, None),
    frequency: str=None,
    bin_widths: int=None,
=======
    climatology_range: tuple = (None, None),
    climatology_method: str = "mean",
    frequency: str = None,
    bin_widths: int = None,
>>>>>>> 19a2de83
):
    """
    Calculate the anomaly from a reference climatology.

    Parameters
    ----------
    dataarray : xr.DataArray
        The DataArray over which to calculate the anomaly from the reference
        climatology. Must contain a `time` dimension.
    climatology :  (xr.DataArray, optional)
        Reference climatology data against which the anomaly is to be calculated.
        If not provided then the climatological mean is calculated from dataarray.
    climatology_range : (list or tuple, optional)
        Start and end year of the period to be used for the reference climatology. Default
        is to use the entire time-series.
    frequency : str (optional)
        Valid options are `day`, `week` and `month`.
    bin_widths : int or list (optional)
        If `bin_widths` is an `int`, it defines the width of each group bin on
        the frequency provided by `frequency`. If `bin_widths` is a sequence
        it defines the edges of each bin, allowing for non-uniform bin widths.

    Returns
    -------
    xr.DataArray
    """
    if climatology is None:
        if all(c_r is not None for c_r in climatology_range):
            selection = dataarray.sel(time=slice(*climatology_range))
        else:
            selection = dataarray
        climatology = climatology_mean(
            selection, frequency=frequency, bin_widths=bin_widths
        )
    anomaly = aggregate.groupby(dataarray, frequency, bin_widths) - climatology
    anomaly.assign_attrs(dataarray.attrs)

    if "standard_name" in anomaly.attrs:
        anomaly.attrs["standard_name"] += "_anomaly"
    if "long_name" in anomaly.attrs:
        anomaly.attrs["long_name"] += " anomaly"

    return anomaly<|MERGE_RESOLUTION|>--- conflicted
+++ resolved
@@ -224,16 +224,9 @@
 def anomaly(
     dataarray: xr.DataArray,
     climatology: xr.DataArray = None,
-<<<<<<< HEAD
     climatology_range: T.Tuple[str, str] = (None, None),
     frequency: str=None,
     bin_widths: int=None,
-=======
-    climatology_range: tuple = (None, None),
-    climatology_method: str = "mean",
-    frequency: str = None,
-    bin_widths: int = None,
->>>>>>> 19a2de83
 ):
     """
     Calculate the anomaly from a reference climatology.
